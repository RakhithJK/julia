## client.jl - frontend handling command line options, environment setup,
##             and REPL

@unix_only _jl_repl = _jl_lib
@windows_only _jl_repl = ccall(:jl_wrap_raw_dl_handle,Ptr{Void},(Ptr{Void},),ccall(:GetModuleHandleA,stdcall,Ptr{Void},(Ptr{Void},),C_NULL))

const _jl_color_normal = "\033[0m"

function _jl_answer_color()
    c = get(ENV, "JL_ANSWER_COLOR", "")
    return c == "black"   ? "\033[1m\033[30m" :
           c == "red"     ? "\033[1m\033[31m" :
           c == "green"   ? "\033[1m\033[32m" :
           c == "yellow"  ? "\033[1m\033[33m" :
           c == "magenta" ? "\033[1m\033[35m" :
           c == "cyan"    ? "\033[1m\033[36m" :
           c == "white"   ? "\033[1m\033[37m" :
           c == "normal"  ? _jl_color_normal  :
           "\033[1m\033[34m"
end


_jl_banner() = print(_jl_have_color ? _jl_banner_color : _jl_banner_plain)


exit(n) = ccall(:jl_exit, Void, (Int32,), n)
exit() = exit(0)
quit() = exit()

function repl_callback(ast::ANY, show_value)
    # use root task to execute user input
    del_io_handler(STDIN)
    if show_value == -1
        print('\n');
        exit(0)
    end
    _jl_eval_user_input(ast, show_value!=0)
    ccall(dlsym(_jl_repl,:repl_callback_enable), Void, ())
    STDIN.readcb = readBuffer
    add_io_handler(STDIN)
end

# called to show a REPL result
repl_show(v::ANY) = repl_show(OUTPUT_STREAM, v)
function repl_show(io, v::ANY)
    if !(isa(v,Function) && isgeneric(v))
        if isa(v,AbstractVector) && !isa(v,Ranges)
            print(io, summary(v))
            if !isempty(v)
                println(io, ":")
                print_matrix(io, reshape(v,(length(v),1)))
            end
        else
            show(io, v)
        end
    end
    if isgeneric(v) && !isa(v,CompositeKind)
        show(io, v.env)
    end
end

function _jl_eval_user_input(ast::ANY, show_value)
    iserr, lasterr = false, ()
    while true
        try
            ccall(:jl_register_toplevel_eh, Void, ())
            ccall(:restore_signals, Void, ())
            if _jl_have_color
                print(_jl_color_normal)
            end
            if iserr
                show(lasterr)
                println()
                iserr, lasterr = false, ()
            else
                value = eval(ast)
                global ans = value
                if !is(value,nothing) && show_value
                    if _jl_have_color
                        print(_jl_answer_color())
                    end
                    try repl_show(value)
                    catch err
                        throw(ShowError(value,err))
                    end
                    println()
                end
            end
            break
        catch e
            if iserr
                println("SYSTEM ERROR: show(lasterr) caused an error")
            end
            iserr, lasterr = true, e
        end
    end
    println()
end

function readBuffer(stream::TTY)
    ccall(dlsym(_jl_repl,:jl_readBuffer),Void,(Ptr{Void},Int32),stream.buffer.data,stream.buffer.ptr-1)
    stream.buffer.ptr = 1 #reuse buffer
    true
end

function run_repl()
    global const _jl_repl_channel = RemoteRef()

    if _jl_have_color
        ccall(dlsym(_jl_repl,:jl_enable_color), Void, ())
    end
    atexit() do
        if _jl_have_color
            print(_jl_color_normal)
        end
        println()
    end

    # ctrl-C interrupt for interactive use
    ccall(:jl_install_sigint_handler, Void, ())

    ccall(dlsym(_jl_repl,:repl_callback_enable), Void, ())
    STDIN.readcb = readBuffer
    add_io_handler(STDIN)

    cont = true
    lasterr = ()
    iserr = false
    while cont
        cont = false
        try
            run_event_loop(globalEventLoop());
        catch e
            if isa(e, InterruptException)
                println("^C")
                show(e)
                ccall(dlsym(_jl_repl,:jl_clear_input), Void, ());
                cont = true
            else
                iserr = true
                lasterr = e
            end
        end
    end

    if iserr
        throw(lasterr)
    end
    println()
end

function parse_input_line(s::String)
    # s = cstring(s)
    # (expr, pos) = parse(s, 1, true)
    # (ex, pos) = ccall(:jl_parse_string, Any,
    #                   (Ptr{Uint8},Int32,Int32),
    #                   s, int32(pos)-1, 1)
    # if !is(ex,())
    #     throw(ParseError("extra input after end of expression"))
    # end
    # expr
    ccall(:jl_parse_input_line, Any, (Ptr{Uint8},), s)
end

function process_options(args::Array{Any,1})
    global ARGS
    quiet = false
    repl = true
    if has(ENV, "JL_POST_BOOT")
        eval(parse_input_line(ENV["JL_POST_BOOT"]))
    end
    i = 1
    while i <= length(args)
        if args[i]=="-q" || args[i]=="--quiet"
            quiet = true
        elseif args[i]=="--worker"
            start_worker()
            # doesn't return
        elseif args[i]=="-e"
            # TODO: support long options
            repl = false
            i+=1
            ARGS = args[i+1:end]
            eval(parse_input_line(args[i]))
            break
        elseif args[i]=="-E"
            repl = false
            i+=1
            ARGS = args[i+1:end]
            show(eval(parse_input_line(args[i])))
            println()
            break
        elseif args[i]=="-P"
            i+=1
            eval(parse_input_line(args[i]))
        elseif args[i]=="-L"
            i+=1
            include(args[i])
        elseif args[i]=="-p"
            i+=1
            np = int32(args[i])
            addprocs_local(np-1)
        elseif args[i]=="--machinefile"
            i+=1
            machines = split(readall(args[i]), '\n', false)
            addprocs_ssh(machines)
        elseif args[i]=="-v" || args[i]=="--version"
            println("julia version $VERSION")
            exit(0)
        elseif args[i]=="--no-history"
            # see repl-readline.c
        elseif args[i][1]!='-'
            # program
            repl = false
            # remove julia's arguments
            ARGS = args[i+1:end]
            include(args[i])
            break
        else
            error("unknown option: ", args[i])
        end
        i += 1
    end
    return (quiet,repl)
end

const _jl_roottask = current_task()
const _jl_roottask_wi = WorkItem(_jl_roottask)

_jl_is_interactive = false
isinteractive() = (_jl_is_interactive::Bool)

function _start()
<<<<<<< HEAD
    #atexit(()->flush(stdout_stream))
=======
    # set up standard streams
    global const stdout_stream = make_stdout_stream()
    global const stdin_stream = make_stdin_stream()
    global const stderr_stream = make_stderr_stream()
    global OUTPUT_STREAM = stdout_stream

    # set CPU core count
    global const CPU_CORES = ccall(:jl_cpu_cores, Int32, ())

    _jl_librandom_init()

    atexit(()->flush(stdout_stream))
>>>>>>> 43339dbf
    try
        ccall(:jl_register_toplevel_eh, Void, ())
        #ccall(:jl_start_io_thread, Void, ())
        global const Workqueue = WorkItem[]
        global const Waiting = Dict(64)

        if !anyp(a->(a=="--worker"), ARGS)
            # start in "head node" mode
            global const Scheduler = Task(()->event_loop(true), 1024*1024)
            global PGRP = ProcessGroup(1, {LocalProcess()}, {Location("",0)})
            # make scheduler aware of current (root) task
            enq_work(_jl_roottask_wi)
            yield()
        else
            global PGRP = ProcessGroup(0, {}, {})
        end

        global const LOAD_PATH = String["", "$JULIA_HOME/../lib/julia/extras/", "$JULIA_HOME/../lib/julia/ui/"]

        # Load customized startup
        try include(strcat(cwd(),"/startup.jl")) end
        try include(strcat(ENV["HOME"],"/.juliarc.jl")) end

        (quiet,repl) = process_options(ARGS)
        if repl
            global _jl_have_color = true || success(`tput setaf 0`) || has(ENV, "TERM") && matches(r"^xterm", ENV["TERM"])
            global _jl_is_interactive = true
            if !quiet
                _jl_banner()
            end
            run_repl()
        end
    catch e
        show(e)
        println()
        exit(1)
    end
end

const _jl_atexit_hooks = {}

atexit(f::Function) = (enqueue(_jl_atexit_hooks, f); nothing)

function _atexit()
    for f in _jl_atexit_hooks
        try
            f()
        catch e
            show(e)
            println()
        end
    end
end<|MERGE_RESOLUTION|>--- conflicted
+++ resolved
@@ -231,22 +231,15 @@
 isinteractive() = (_jl_is_interactive::Bool)
 
 function _start()
-<<<<<<< HEAD
-    #atexit(()->flush(stdout_stream))
-=======
     # set up standard streams
-    global const stdout_stream = make_stdout_stream()
-    global const stdin_stream = make_stdin_stream()
-    global const stderr_stream = make_stderr_stream()
-    global OUTPUT_STREAM = stdout_stream
+    reinit_stdio()
 
     # set CPU core count
     global const CPU_CORES = ccall(:jl_cpu_cores, Int32, ())
 
     _jl_librandom_init()
 
-    atexit(()->flush(stdout_stream))
->>>>>>> 43339dbf
+    #atexit(()->flush(stdout_stream))
     try
         ccall(:jl_register_toplevel_eh, Void, ())
         #ccall(:jl_start_io_thread, Void, ())
