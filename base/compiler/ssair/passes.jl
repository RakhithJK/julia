--- conflicted
+++ resolved
@@ -821,13 +821,9 @@
     # because removing dead blocks can invalidate the domtree.
     @timeit "domtree 2" domtree = construct_domtree(ir.cfg.blocks)
 
-<<<<<<< HEAD
     # Returns false iff promoting the fields to
     is_parallel_promotable = parallel_getfield_elim_checker(ir)
 
-    # Now go through any mutable structs and see which ones we can eliminate
-=======
->>>>>>> 30fe8cc2
     for (idx, (intermediaries, defuse)) in defuses
         intermediaries = collect(intermediaries)
         # Check if there are any uses we did not account for. If so, the variable
@@ -882,7 +878,12 @@
             isempty(du.uses) && continue
             push!(du.defs, newidx)
             ldu = compute_live_ins(ir.cfg, du)
-            phiblocks = isempty(ldu.live_in_bbs) ? Int[] : iterated_dominance_frontier(ir.cfg, ldu, domtree)
+            if isempty(ldu.live_in_bbs)
+                phiblocks = Int[]
+            else
+                phiblocks = iterated_dominance_frontier(ir.cfg, ldu, domtree)
+                is_parallel_promotable(phiblocks) || continue
+            end
             allblocks = sort(vcat(phiblocks, ldu.def_bbs))
             blocks[fidx] = phiblocks, allblocks
             if fidx + 1 > length(defexpr.args)
@@ -898,8 +899,8 @@
             du = fielddefuse[fidx]
             ftyp = fieldtype(typ, fidx)
             if !isempty(du.uses)
+                isassigned(blocks, fidx) || continue
                 phiblocks, allblocks = blocks[fidx]
-                is_parallel_promotable(phiblocks) || continue
                 phinodes = IdDict{Int, SSAValue}()
                 for b in phiblocks
                     phinodes[b] = insert_node!(ir, first(ir.cfg.blocks[b].stmts),
