#include <iostream>
#include <fstream>
#include <map>
#include <ctime>
#include <stdlib.h>
#include <cstring>
#include <unistd.h>
#include <fcntl.h>
#include <pthread.h>
#include <signal.h>
#include "server.h"
#include "json.h"
#include "message_types.h"
#ifndef __WIN32__
#include <sys/wait.h>
#endif

extern char **environ; //only unistd.h post- POSIX 2008

using namespace std;
using namespace scgi;

/////////////////////////////////////////////////////////////////////////////
// string helper functions
/////////////////////////////////////////////////////////////////////////////

// convert a value to a string
template <class T> std::string to_string(const T& t)
{
    // convert a value to a string
    stringstream ss;
    ss<<t;
    return ss.str();
}

// parse a string from a value
template <class T> T from_string(const std::string& t)
{
    // parse a value from a string
    T ret;
    stringstream(t)>>ret;
    return ret;
}

/////////////////////////////////////////////////////////////////////////////
// messages
/////////////////////////////////////////////////////////////////////////////

// a message
class message
{
public:
    // see ui/webserver/julia_web_base.j for documentation
    uint8_t type;
    vector<string> args;
};

/////////////////////////////////////////////////////////////////////////////
// julia_sessions
/////////////////////////////////////////////////////////////////////////////

// if a julia_session hasn't been queried in this time, it dies
const int WEB_SESSION_TIMEOUT = 20; // in seconds

// a web julia_session
struct web_session {
    // time since watchdog was last "pet"
    time_t update_time;

    // to be sent to the client
    vector<message> outbox;

    // the user name
    string user_name;
};

enum julia_session_status
{
    SESSION_WAITING_FOR_PORT_NUM,
    SESSION_NORMAL,
    SESSION_TERMINATING,
    SESSION_KILLED,
};

// a julia_session
struct julia_session
{
    // a map from julia_session tokens to web julia_sessions that use this julia julia_session
    map<string, web_session> web_session_map;

    // the session name
    string session_name;

    // to be sent to julia
    string inbox_std;

    // to be sent to julia
    vector<message> inbox;

    // to be sent to the client as MSG_OTHER_OUTPUT
    string outbox_std;

    // to be converted into messages
    string outbox_raw;

    //temporary buffer for reading the portnumber
    string portbuf;

    // keep track of messages sent to all the clients (not messages sent to particular users)
    vector<message> outbox_history;

    //pipes
    uv_process_t *proc;
    uv_pipe_t *julia_in;
    uv_pipe_t *julia_out;
	uv_pipe_t *julia_err;

    // the socket for communicating to julia
    uv_tcp_t *sock;

    // whether the julia_session should terminate
    bool should_terminate;

    // the status of the julia_session
    julia_session_status status;

    //notifier
    uv_async_t *data_notifier;
};

// a list of all julia_sessions
vector<julia_session*> julia_session_list;

void close_process(julia_session *julia_session_ptr);

/////////////////////////////////////////////////////////////////////////////
// THREAD:  inbox_thread (from browser to julia)
/////////////////////////////////////////////////////////////////////////////

// add to the inbox regularly according to this interval
const int INBOX_INTERVAL = 10000; // in nanoseconds

void free_socket_write_buffer(uv_write_t* req, int status)
{
    delete[] ((char*)req->data);
    delete req;
}

void free_write_buffer(uv_write_t* req, int status)
{
    delete[] (char*)req->data;
    delete req;
}


static uv_buf_t alloc_buf(uv_handle_t* handle, size_t suggested_size) {
    uv_buf_t buf;
    buf.len = suggested_size;
    buf.base = new char[suggested_size];
    return buf;
}


//when data arrives from client (currently async, will be websocket)
void read_client(uv_async_t* handle, int status)
{
    julia_session *julia_session_ptr=(julia_session*)handle->data;

    if(julia_session_ptr->status != SESSION_NORMAL) {
        return;
    }

    // get the inbox data
    string inbox = julia_session_ptr->inbox_std;

    // if there is no inbox data and no messages to send, or if julia isn't ready, wait and try again
    if ((inbox == "" && julia_session_ptr->inbox.empty()) || julia_session_ptr->status != SESSION_NORMAL)
    {
        return;
    }

    if(inbox.size()>0) {
        char *cstr = new char [inbox.size()];
        memcpy (cstr, inbox.data(), inbox.size());

        uv_buf_t buffer;
        buffer.base = cstr;
        buffer.len = inbox.size();

        uv_write_t *req = new uv_write_s;
        req->data=(void*)cstr;
        uv_write(req,(uv_stream_t*)julia_session_ptr->julia_in,&buffer,1,&free_write_buffer);
    }

    // write messages to julia
    for (size_t i = 0; i < julia_session_ptr->inbox.size(); i++)
    {
        // get the message
        message msg = julia_session_ptr->inbox[i];

        uv_write_t *req2 = new uv_write_s;

        size_t total_size=2+4*msg.args.size();
        for (size_t j = 0; j < msg.args.size(); j++) {
            total_size+=msg.args[j].size();
        }
        char *msg_buf = new char[total_size];
        uv_buf_t buf;
        buf.base=msg_buf;
        buf.len=total_size;
        req2->data = msg_buf;

        *(msg_buf++)=msg.type;
        *(msg_buf++)=msg.args.size();

        if(msg.args.size()>0) {

            // iterate through the arguments
            for (size_t j = 0; j < msg.args.size(); j++) {
                // write the size of the argument
                *((uint32_t*)(msg_buf)) = (uint32_t)msg.args[j].size();
                memcpy((msg_buf+sizeof(uint32_t)),msg.args[j].data(),msg.args[j].size());
                msg_buf+=sizeof(uint32_t)+msg.args[j].size();
            }
        }


        uv_buf_t buf2;
        uv_write(req2,(uv_stream_t*)julia_session_ptr->sock,&buf,1,&free_socket_write_buffer);
    }
    julia_session_ptr->inbox.clear();

    // remove the written data from the inbox
    julia_session_ptr->inbox_std.clear();
}

/////////////////////////////////////////////////////////////////////////////
// THREAD:  outbox_thread (from julia to browser)
/////////////////////////////////////////////////////////////////////////////

// add to the outbox regularly according to this interval
const int OUTBOX_INTERVAL = 10000; // in nanoseconds

// check for the port number from julia according to this interval
const int PORT_NUM_INTERVAL = 10000; // in nanoseconds

void socketClosed(uv_handle_t *stream)
{
    delete (uv_tcp_t *)stream;
}

//read from julia on metadata socket (4444)
void readSocketData(uv_stream_t *sock,ssize_t nread, uv_buf_t buf)
{
    julia_session *julia_session_ptr=(julia_session*)sock->data;
    if(nread == -1)
        return close_process(julia_session_ptr);
    else if(julia_session_ptr->status != SESSION_NORMAL)
        return;

    julia_session_ptr->outbox_raw.append(buf.base,nread);

    // try to convert the raw outbox data into messages
    string outbox_raw = julia_session_ptr->outbox_raw;
    while (outbox_raw.size() >= 2)
    {
        // construct the message
        message msg;

        // get the message type
        msg.type = (*((uint8_t*)(&outbox_raw[0])));

        // get the number of arguments
        uint8_t arg_num = *((uint8_t*)(&outbox_raw[1]));

        // try to read the arguments
        int pos = 2;
        for (uint8_t i = 0; i < arg_num; i++)
        {
            // make sure there is enough data left to read
            if (outbox_raw.size() < pos+4)
                goto done;

            // get the size of this argument
            uint32_t arg_size = *((uint32_t*)(&outbox_raw[pos]));
            pos += 4;

            // make sure there is enough data left to read
            if (outbox_raw.size() < pos+arg_size)
                goto done;

            // get the argument
            msg.args.push_back(outbox_raw.substr(pos, arg_size));
            pos += arg_size;
        }

        // check if we have a whole message
        if (msg.args.size() == arg_num)
        {
            // we have a whole message - eat it from outbox_raw
            outbox_raw = julia_session_ptr->outbox_raw = outbox_raw.substr(pos, outbox_raw.size()-pos);


            // add the message to the outbox queue of all the users of this julia session if necessary
            if (msg.type == MSG_OUTPUT_EVAL_INPUT ||
                msg.type == MSG_OUTPUT_EVAL_RESULT ||
                msg.type == MSG_OUTPUT_EVAL_ERROR ||
                msg.type == MSG_OUTPUT_PLOT) {
                julia_session_ptr->outbox_history.push_back(msg);
                for (map<string, web_session>::iterator iter = julia_session_ptr->web_session_map.begin(); iter != julia_session_ptr->web_session_map.end(); iter++)
                    iter->second.outbox.push_back(msg);
            }
            if (msg.type == MSG_OUTPUT_EVAL_INCOMPLETE) {
                for (map<string, web_session>::iterator iter = julia_session_ptr->web_session_map.begin(); iter != julia_session_ptr->web_session_map.end(); iter++) {
                    if (iter->first == msg.args[0])
                        iter->second.outbox.push_back(msg);
                }
            }
        }
    }

    done:
    return;
}


void connected(uv_connect_t* req, int status)
{
    julia_session *julia_session_ptr=(julia_session*)req->handle->data;
    // switch to normal operation
    julia_session_ptr->status = SESSION_NORMAL;

    // send a ready message
    message ready_message;
    ready_message.type = MSG_OUTPUT_READY;
    julia_session_ptr->outbox_history.push_back(ready_message);
    for (map<string, web_session>::iterator iter = julia_session_ptr->web_session_map.begin(); iter != julia_session_ptr->web_session_map.end(); iter++)
		iter->second.outbox.push_back(ready_message);
#ifdef DEBUG_TRACE
   cout<<"Julia Process Connected\n"; 
#endif
	uv_read_start((uv_stream_t*)julia_session_ptr->sock,&alloc_buf,readSocketData);

}

#define JL_TCP_LOOP uv_default_loop()

//read from julia (on stdin)
void julia_incoming(uv_stream_t* stream, ssize_t nread, uv_buf_t buf)
{
    cout<<"Recevied Data from Julia on STDOUT\n";

    julia_session *julia_session_ptr=(julia_session*)stream->data;

    if(nread==-1)
        return close_process(julia_session_ptr);

    // prepare for reading from julia
    uv_pipe_t *pipe = julia_session_ptr->julia_out;


    // send the outbox data to the client
    if (julia_session_ptr->status == SESSION_NORMAL)
    {
        // just dump the output into the julia_session
        julia_session_ptr->outbox_std.append(buf.base,nread);
    }

    // get the port number
    if (julia_session_ptr->status == SESSION_WAITING_FOR_PORT_NUM)
    {
        if(stream!=(uv_stream_t*)julia_session_ptr->julia_out) //allow debugging tools to print to stderr before startup
            return;
        julia_session_ptr->portbuf.append(buf.base,nread);
        // wait for a newline
        size_t newline_pos = julia_session_ptr->portbuf.find("\n");
        if (newline_pos == string::npos)
        {
            return;
        }

        // read the port number
        string num_string = julia_session_ptr->portbuf.substr(0, newline_pos);
        julia_session_ptr->portbuf = julia_session_ptr->portbuf.substr(newline_pos+1, julia_session_ptr->portbuf.size()-(newline_pos+1));
        int port_num = from_string<int>(num_string);

        // start
        julia_session_ptr->sock = new uv_tcp_t;
        uv_tcp_init(JL_TCP_LOOP,julia_session_ptr->sock);
        uv_connect_t *c=new uv_connect_t;
        sockaddr_in address=uv_ip4_addr("127.0.0.1", port_num);
        julia_session_ptr->sock->data=julia_session_ptr;
        uv_tcp_connect(c, julia_session_ptr->sock,address,&connected);

        cout << "Port number received. Connecting ...\n";
    }


    delete[] buf.base;
}

/////////////////////////////////////////////////////////////////////////////
// THREAD:  watchdog_thread
/////////////////////////////////////////////////////////////////////////////

// the watchdog runs regularly according to this interval
const int WATCHDOG_INTERVAL = 10000; // every second

// this is defined below but we need it here too
std::string create_julia_session(bool idle);


void pipes_done(uv_handle_t *pipe)
{
    julia_session *julia_session_ptr = ((julia_session*)pipe->data);
    if((uv_pipe_t*)pipe==julia_session_ptr->julia_in) julia_session_ptr->julia_in=0;
    else if((uv_pipe_t*)pipe==julia_session_ptr->julia_out) julia_session_ptr->julia_out=0;
    else if((uv_pipe_t*)pipe==julia_session_ptr->julia_err) julia_session_ptr->julia_err=0;
    delete (uv_pipe_t*)pipe;
}

void process_exited(uv_handle_t*p)
{
    julia_session *julia_session_ptr = (julia_session*)p->data;
    delete (uv_process_t*)p;
        julia_session_ptr->proc = 0;
    if(julia_session_ptr->status != SESSION_KILLED) {
        julia_session_ptr->status = SESSION_TERMINATING;
        close_process(julia_session_ptr);
    }
    cout<<"Process Exited\n";
}

void process_exited2(uv_process_t*p, int exit_status, int term_signal)
{
    process_exited((uv_handle_t*)p);
}

void close_process(julia_session *julia_session_ptr)
{
    if(julia_session_ptr->status==SESSION_KILLED)
        return;

    julia_session_ptr->status = SESSION_KILLED;

    // close the pipes
    if(julia_session_ptr->julia_in != 0)
        uv_close((uv_handle_t*)julia_session_ptr->julia_in,&pipes_done);
    if(julia_session_ptr->julia_out != 0)
        uv_close((uv_handle_t*)julia_session_ptr->julia_out,&pipes_done);
    if(julia_session_ptr->julia_err != 0)
        uv_close((uv_handle_t*)julia_session_ptr->julia_err,&pipes_done);
    if(julia_session_ptr->sock != 0)
        uv_close((uv_handle_t*)julia_session_ptr->sock,&socketClosed);

    if(julia_session_ptr->proc != 0) {
        // kill the julia process
        uv_process_kill(julia_session_ptr->proc, 9);
        uv_close((uv_handle_t*)julia_session_ptr->proc,&process_exited);
    }
}

void watchdog(uv_timer_t* handle, int status)
{
    // get the current time
    time_t t = time(0);

	// delete old web sessions and mark julia sessions with no web sessions as terminating
	for (size_t i = 0; i < julia_session_list.size(); i++)
	{
		julia_session* julia_session_ptr = julia_session_list[i];
		vector<string> web_session_zombies;
		for (map<string, web_session>::iterator iter = julia_session_ptr->web_session_map.begin(); iter != julia_session_ptr->web_session_map.end(); iter++)
		{
			if (t-(iter->second).update_time >= WEB_SESSION_TIMEOUT)
				web_session_zombies.push_back(iter->first);
		}
		for (size_t j = 0; j < web_session_zombies.size(); j++)
		{
			cout<<"User \""<<julia_session_ptr->web_session_map[web_session_zombies[j]].user_name<<"\" has left session \""<<julia_session_ptr->session_name<<"\".\n";
			julia_session_ptr->web_session_map.erase(web_session_zombies[j]);
		}
        if (julia_session_ptr->web_session_map.empty()) {
            if(julia_session_ptr->status==SESSION_NORMAL)
                julia_session_ptr->status = SESSION_TERMINATING;
            close_process(julia_session_ptr);
        }
    }

    // remove all sessions that have successfully closed
	for (size_t i = 0; i < julia_session_list.size(); i++)
	{
		julia_session* julia_session_ptr = julia_session_list[i];
        if(julia_session_ptr->status != SESSION_TERMINATING && julia_session_ptr->status != SESSION_KILLED)
            continue;
        if(julia_session_ptr->proc==0&&julia_session_ptr->julia_in==0&&julia_session_ptr->julia_out==0&&julia_session_ptr->julia_err==0) {
            // print a message
            cout<<"Session \""<<julia_session_ptr->session_name<<"\" is terminating because it has no more users.\n";

            // remove the session from the map
            delete julia_session_ptr;
            julia_session_list.erase(julia_session_list.begin()+i);

            // print the number of open sessions
            if (julia_session_list.size() == 1)
                cout<<julia_session_list.size()<<" open session.\n";
            else
                cout<<julia_session_list.size()<<" open sessions.\n";
        }
    }

}


/////////////////////////////////////////////////////////////////////////////
// THREAD:  main_thread
/////////////////////////////////////////////////////////////////////////////

// the maximum number of concurrent julia_sessions
const size_t MAX_CONCURRENT_SESSIONS = 4;

// give julia this much time to respond to messages
const int JULIA_TIMEOUT = 500; // in milliseconds

// give julia this much time to respond to messages
const int JULIA_TIMEOUT_INTERVAL = 10000; // in nanoseconds

// generate a session token
string make_session_token() {
    // add a random integer to a prefix
    return "SESSION_"+to_string(rand());
}

// format a web response with the appropriate header
string respond(string session_token, string body) {
    string header = "HTTP/1.1 200 OK\r\nContent-Type: text/html; charset=UTF-8\r\nCache-control: no-cache\r\n";
    header += "Set-Cookie: SESSION_TOKEN="+session_token+"\r\n";
    header += "\r\n";
    return header+body;
}


//#define READ_STDERR

// get a session with a particular name (creating it if it does not exist) and return a session token
// returns the empty string if a new session could not be created
string get_session(string user_name, string session_name) {
    // generate a session token
    string session_token = make_session_token();

    // check if the julia session exists
    for (size_t i = 0; i < julia_session_list.size(); i++)
    {
        // look for the right session name
        if (julia_session_list[i]->session_name == session_name && session_name != "")
        {
            // create a user for this session
            web_session ws;
            ws.update_time = time(0);
            ws.user_name = user_name;
            message welcome_message;
            welcome_message.type = MSG_OUTPUT_WELCOME;
            ws.outbox.push_back(welcome_message);
            julia_session_list[i]->web_session_map[session_token] = ws;

            // print a message
            cout<<"New user \""<<user_name<<"\".\n";
            cout<<"User \""<<user_name<<"\" has joined session \""<<session_name<<"\".\n";
            return session_token;
        }
    }

    // check if we've reached max capacity
    if (julia_session_list.size() >= MAX_CONCURRENT_SESSIONS)
        return "";

    // create the session
    julia_session* session_data = new julia_session;

    // generate the web session
    web_session ws;
    ws.update_time = time(0);
    ws.user_name = user_name;
    message welcome_message;
    welcome_message.type = MSG_OUTPUT_WELCOME;
    ws.outbox.push_back(welcome_message);
    session_data->web_session_map[session_token] = ws;

    // session name
    session_data->session_name = session_name;

    // keep the julia_session alive for now
    //session_data->inbox_thread_alive = true;
    //session_data->outbox_thread_alive = true;
    session_data->should_terminate = false;
    session_data->status = SESSION_WAITING_FOR_PORT_NUM;

    session_data->proc=new uv_process_t;

	//allocate pipess
    session_data->julia_in=new uv_pipe_t;
    uv_pipe_init(uv_default_loop(),session_data->julia_in,0);
    session_data->julia_out=new uv_pipe_t;
    uv_pipe_init(uv_default_loop(),session_data->julia_out,0);

#ifdef READ_STDERR
    session_data->julia_err=new uv_pipe_t;
    uv_pipe_init(session_data->event_loop,session_data->julia_err,0);
    session_data->julia_err->data = session_data;
#else
    session_data->julia_err=0;
#endif

	
    uv_process_options_t opts;
    opts.stdin_stream = session_data->julia_in;
    opts.stdout_stream = session_data->julia_out;
    opts.stderr_stream = session_data->julia_err;
<<<<<<< HEAD
    session_data->julia_in->data = session_data->julia_out->data = session_data;
=======
>>>>>>> a40af151
#if 0
    char *argv[5] = {"gdbserver","localhost:2222","./julia-debug-readline", "../lib/julia/extras/julia_web_base.jl", NULL};
#else
    char arg0[]="./julia-release-readline";
    char arg1[]="--no-history";
    char arg2[]="../lib/julia/extras/julia_web_base.jl";
    char *argv[4]={arg0,arg1,arg2,NULL};
#endif
    opts.exit_cb=&process_exited2;
    opts.cwd=NULL; //cwd
#ifndef __WIN32__
    opts.env=environ;
    #else
    opts.env=NULL;
    #endif
    opts.args=argv;
    opts.file=argv[0];
	opts.flags=0;
    int err = uv_spawn(uv_default_loop(),session_data->proc,opts);
    if(err!=0)
        return "";
    session_data->data_notifier = new uv_async_t;
    session_data->data_notifier->data = session_data;
    uv_async_init(uv_default_loop(),session_data->data_notifier,read_client);

    session_data->proc->data = session_data;

    //start reading
    cout << "Started Reading from Julia stdout";
    uv_read_start((uv_stream_t*)opts.stdout_stream,&alloc_buf,&julia_incoming);
#ifdef READ_STDERR
    uv_read_start((uv_stream_t*)opts.stderr_stream,&alloc_buf,&julia_incoming);
    session_data->julia_err->data = data;
#endif
	
	/*
    // start the inbox thread
    if (pthread_create(&session_data->inbox_proc, 0, inbox_thread, (void*)session_data))
        session_data->inbox_proc = 0;

    // start the outbox thread
    if (pthread_create(&session_data->outbox_proc, 0, outbox_thread, (void*)session_data))
        session_data->outbox_proc = 0; */

    // store the session
    julia_session_list.push_back(session_data);

    // print a message
    cout<<"New user \""<<user_name<<"\".\n";
    if (session_name == "")
        cout<<"User \""<<user_name<<"\" has started a new private session.\n";
    else
        cout<<"User \""<<user_name<<"\" has started session \""<<session_name<<"\".\n";

    // print the number of open sessions
    if (julia_session_list.size() == 1)
        cout<<"1 open session.\n";
    else
        cout<<julia_session_list.size()<<" open sessions.\n";

    // return the session token
    return session_token;
}

void requestDone(uv_handle_t *handle)
{
#ifdef DEBUG_TRACE
    cout << "Request Done";
#endif
    delete (reading_in_progress*)handle->data;
    delete (uv_tcp_t*)(handle);
}


// this function is called when an HTTP request is made - the response is the return value
void get_response(request* req,uv_stream_t *client)
{
    // the julia_session token
    string session_token;
	
    // check for the session cookie
    if (req->get_cookie_exists("SESSION_TOKEN"))
        session_token = req->get_cookie_value("SESSION_TOKEN");

#ifdef DEBUG_TRACE
    cout << "Request from user " << session_token << "\n";
#endif

    // get the julia session if there is one
    julia_session* julia_session_ptr = 0;
    if (session_token != "")
    {
        for (size_t i = 0; i < julia_session_list.size(); i++)
        {
            if (julia_session_list[i]->web_session_map.find(session_token) != julia_session_list[i]->web_session_map.end())
            {
                // store this session
                julia_session_ptr = julia_session_list[i];
                break;
            }
        }
        if (julia_session_ptr == 0)
            session_token = "";
    }

    // the response
    vector <message> response_messages;

    // whether we are waiting for an eval
    bool waiting_for_eval = false;

    // process input if there is any
    if (req->get_field_exists("request"))
    {
        // parse the request
        Json::Value request_root;
        Json::Reader reader;
        if (reader.parse(req->get_field_value("request"), request_root))
        {
            // iterate through the messages
            for (int i = 0; i < request_root.size(); i++)
            {
                // make sure the message has at least a type
                if (request_root[i].size() > 0)
                {
                    // extract the message from the request
                    message request_message;
                    request_message.type = request_root[i][0].asInt();
                    for (int j = 1; j < request_root[i].size(); j++)
                        request_message.args.push_back(request_root[i][j].asString());

                    // MSG_INPUT_START
                    if (request_message.type == MSG_INPUT_START)
                    {
						// make sure the message is well-formed
                        if (request_message.args.size() >= 2)
                        {
                            // get the user name and session name
                            string user_name = request_message.args[0];
                            if (user_name == "")
                                user_name = "julia";
                            string session_name = request_message.args[1];

                            // try to create/join a new session
                            session_token = get_session(user_name, session_name);
                            if (session_token == "")
                            {
                                // too many sessions
                                message msg;
                                msg.type = MSG_OUTPUT_FATAL_ERROR;
                                msg.args.push_back("the server is currently at maximum capacity");
                                response_messages.push_back(msg);
                            }

                            // get the new session pointer
                            julia_session_ptr = 0;
                            for (size_t j = 0; j < julia_session_list.size(); j++)
                            {
                                if (julia_session_list[j]->web_session_map.find(session_token) != julia_session_list[j]->web_session_map.end())
                                {
                                    // store this session
                                    julia_session_ptr = julia_session_list[j];
                                    break;
                                }
                            }
                        }

                        // don't send this message to julia
                        continue;
                    }

                    // MSG_INPUT_POLL
                    if (request_message.type == MSG_INPUT_POLL)
                    {
                        if (julia_session_ptr == 0)
                        {
                            // if not, send an error message
                            message msg;
                            msg.type = MSG_OUTPUT_FATAL_ERROR;
                            msg.args.push_back("session expired");
                            response_messages.push_back(msg);
                        }

                        // don't send this message to julia
                        continue;
                    }

                    // MSG_INPUT_EVAL
                    if (request_message.type == MSG_INPUT_EVAL)
                    {
                        // make sure we have a valid session
                        if (session_token == "")
                        {
                            // if not, send an error message
                            message msg;
                            msg.type = MSG_OUTPUT_FATAL_ERROR;
                            msg.args.push_back("session expired");
                            response_messages.push_back(msg);
                        }
                        else
                        {
                            // forward the message to this julia session
                            julia_session_ptr->inbox.push_back(request_message);
                            uv_async_send(julia_session_ptr->data_notifier);
                        }
                    }
					
                                        // MSG_INPUT_REPLAY_HISTORY
                    if (request_message.type == MSG_INPUT_REPLAY_HISTORY)
                    {
                        if (julia_session_ptr == 0)
                        {
                            // if not, send an error message
                            message msg;
                            msg.type = MSG_OUTPUT_FATAL_ERROR;
                            msg.args.push_back("session expired");
                            response_messages.push_back(msg);
                        }
                        else
                        {
                            // send the entire outbox history to the client
                            for (size_t i = 0; i < julia_session_ptr->outbox_history.size(); i++)
                                response_messages.push_back(julia_session_ptr->outbox_history[i]);

                            // the outbox history includes messages that were already going to be sent, so delete those
                            julia_session_ptr->web_session_map[session_token].outbox.clear();
                        }

                        // don't send this message to julia
                        continue;
                    }

                    // MSG_INPUT_GET_USER
                    if (request_message.type == MSG_INPUT_GET_USER)
                    {
                        if (julia_session_ptr == 0)
                        {
                            // if not, send an error message
                            message msg;
                            msg.type = MSG_OUTPUT_FATAL_ERROR;
                            msg.args.push_back("session expired");
                            response_messages.push_back(msg);
                        }
                        else
                        {
                            // send back the user name
                            message msg;
                            msg.type = MSG_OUTPUT_GET_USER;
                            msg.args.push_back(julia_session_ptr->web_session_map[session_token].user_name);
                            msg.args.push_back(session_token);
                            response_messages.push_back(msg);
                        }

                        // don't send this message to julia
                        continue;
                    }

                    // bad message, just ignore it
                }
            }
        }
    }

    // perform maintenance on the session if there is one
    if (julia_session_ptr != 0)
    {
        // pet the watchdog
        julia_session_ptr->web_session_map[session_token].update_time = time(0);

        // catch any extra output from julia during normal operation
        if (julia_session_ptr->outbox_std != "" && julia_session_ptr->status == SESSION_NORMAL)
        {
            // construct the output message
            message output_message;
            output_message.type = MSG_OUTPUT_OTHER;
            output_message.args.push_back(julia_session_ptr->outbox_std);

            // eat the outbox contents
            julia_session_ptr->outbox_std = "";

            // add the message to the outbox queue of all the users of this julia session
            julia_session_ptr->outbox_history.push_back(output_message);
            for (map<string, web_session>::iterator iter = julia_session_ptr->web_session_map.begin(); iter != julia_session_ptr->web_session_map.end(); iter++)
                iter->second.outbox.push_back(output_message);
        }
        
        // get any output messages from julia
        for (size_t i = 0; i < julia_session_ptr->web_session_map[session_token].outbox.size(); i++)
            response_messages.push_back(julia_session_ptr->web_session_map[session_token].outbox[i]);
        julia_session_ptr->web_session_map[session_token].outbox.clear();
    }

    // convert the message to json
    Json::Value response_root(Json::arrayValue);
    for (size_t i = 0; i < response_messages.size(); i++)
    {
        Json::Value message_root(Json::arrayValue);
        message_root.append(response_messages[i].type);
        for (size_t j = 0; j < response_messages[i].args.size(); j++)
            message_root.append(response_messages[i].args[j]);
        cout<<"Sending message "<<(int)response_messages[i].type<<" to user "<<session_token<<"\n"; 
        response_root.append(message_root);
    }

    // return the header and response
    Json::StyledWriter writer;
    string response =  respond(session_token, writer.write(response_root));

    reading_in_progress *p = (reading_in_progress *)client->data;
    p->cstr = new char [response.size()];
#ifdef VERY_VERBOSE
    cout<<response;
    ofstream log;
    log.open("raw.log", ios::app | ios::out | ios::binary);
    log<<response;
    log.close();
#endif
    memcpy (p->cstr, response.data(),response.size());
    // write the response
    uv_buf_t buf;
    buf.base=p->cstr;
    buf.len=response.size();
    uv_write_t *wr = new uv_write_t;
    uv_write(wr,(uv_stream_t*)client,&buf,1,&free_write_buffer);
    wr->data=(void*)buf.base;

    // close the connection to the client
    uv_close((uv_handle_t*)client,&requestDone);
#ifdef DEBUG_TRACE
    cout << "Closing connection "
#ifdef __WIN32__
<<WSAGetLastError()
#endif
<<"\n";
#endif
}


// CTRL+C signal handler
void sigproc(int)
{
    // print a message
    cout<<"cleaning up...\n";
	
    // clean up
    for (size_t i = 0; i < julia_session_list.size(); i++)
    {
        // close the pipes
        uv_close((uv_handle_t*)(julia_session_list[i]->julia_in),&pipes_done);
        uv_close((uv_handle_t*)(julia_session_list[i]->julia_out),&pipes_done);
        uv_close((uv_handle_t*)(julia_session_list[i]->julia_err),&pipes_done);

        // kill the julia process
        uv_process_kill(julia_session_list[i]->proc, 9);
        //run_event_loop(julia_session_list[i]);

        //uv_loop_delete((julia_session_list[i])->event_loop);
        // delete the session
        delete julia_session_list[i];
    }

    // terminate
    exit(0);
}

// program entrypoint
int main(int argc, char* argv[])
{
    // set the Ctrl+C handler
    signal(SIGINT, sigproc);

    // get the command line arguments
    int port_num = 1441;
    for (int i = 1; i < argc-1; i++)
    {
        if (string(argv[i]) == "-p")
            port_num = from_string<int>(argv[i+1]);
    }

    // seed the random number generator for generating julia_session tokens
    srand(time(0));

#ifndef __WIN32__
    // ignore the SIGPIPE signal (when julia crashes or exits, we don't want to die too)
    struct sigaction act;
    act.sa_flags = 0;
    act.sa_handler = SIG_IGN;
    sigemptyset(&act.sa_mask);
    sigaction(SIGPIPE, &act, NULL);
#endif

    uv_timer_t wd;
    uv_timer_init(uv_default_loop(),&wd);
    uv_timer_start(&wd,&watchdog,WATCHDOG_INTERVAL,WATCHDOG_INTERVAL);

    // print a welcome message
    cout<<"SCGI server started on port "<<port_num<<".\n";

    // print the number of open julia_sessions
    cout<<"0 open sessions.\n";

    // start the server
    run_server(port_num, &get_response);

    // never reached
    return 0;
}<|MERGE_RESOLUTION|>--- conflicted
+++ resolved
@@ -616,10 +616,8 @@
     opts.stdin_stream = session_data->julia_in;
     opts.stdout_stream = session_data->julia_out;
     opts.stderr_stream = session_data->julia_err;
-<<<<<<< HEAD
     session_data->julia_in->data = session_data->julia_out->data = session_data;
-=======
->>>>>>> a40af151
+
 #if 0
     char *argv[5] = {"gdbserver","localhost:2222","./julia-debug-readline", "../lib/julia/extras/julia_web_base.jl", NULL};
 #else
